--- conflicted
+++ resolved
@@ -8,12 +8,9 @@
 Copyright (c) 2021-2022 Wenyu Ouyang. All rights reserved.
 """
 from hydrodataset import Camels
-<<<<<<< HEAD
 from datasets.data_source_gpm_gfs import GPM_GFS
-=======
 from hydrodataset.caravan import Caravan
 
->>>>>>> 69db841f
 from torchhydro.datasets.data_sets import (
     BaseDataset,
     BasinSingleFlowDataset,
@@ -23,11 +20,8 @@
 
 data_sources_dict = {
     "CAMELS": Camels,
-<<<<<<< HEAD
     "GPM_GFS": GPM_GFS,
-=======
     "Caravan": Caravan,
->>>>>>> 69db841f
 }
 
 datasets_dict = {
